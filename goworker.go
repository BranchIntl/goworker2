--- conflicted
+++ resolved
@@ -1,12 +1,6 @@
 package goworker
 
 import (
-<<<<<<< HEAD
-=======
-	"github.com/youtube/vitess/go/pools"
-	"github.com/cihub/seelog"
-	"golang.org/x/net/context"
->>>>>>> 36e605a9
 	"os"
 	"strconv"
 	"sync"
@@ -52,11 +46,7 @@
 // while they wait for an available connection. Expect this
 // API to change drastically.
 func GetConn() (*RedisConn, error) {
-<<<<<<< HEAD
-	resource, err := pool.Get(context.TODO())
-=======
 	resource, err := pool.Get(ctx)
->>>>>>> 36e605a9
 
 	if err != nil {
 		return nil, err
