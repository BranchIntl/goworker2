package brokers

import (
	"fmt"

	"github.com/benmanns/goworker/pkg/brokers/rabbitmq"
	"github.com/benmanns/goworker/pkg/brokers/redis"
	"github.com/benmanns/goworker/pkg/interfaces"
<<<<<<< HEAD
	"github.com/benmanns/goworker/pkg/serializers/json"
	"github.com/benmanns/goworker/pkg/serializers/sneakers"
=======
	"github.com/benmanns/goworker/pkg/serializers/resque"
>>>>>>> 9b31255a
)

// BrokerType represents the type of broker
type BrokerType string

const (
	// Redis broker type
	Redis BrokerType = "redis"
	// RabbitMQ broker type
	RabbitMQ BrokerType = "rabbitmq"
	// SQS broker type (not implemented yet)
	SQS BrokerType = "sqs"
	// Kafka broker type (not implemented yet)
	Kafka BrokerType = "kafka"
	// Memory broker type (not implemented yet)
	Memory BrokerType = "memory"
)

// Config is a generic broker configuration
type Config struct {
	Type       BrokerType
	URI        string
	Namespace  string
	Options    map[string]interface{}
	Serializer interfaces.Serializer
}

// NewBroker creates a broker based on the configuration
func NewBroker(config Config) (interfaces.Broker, error) {
	// Default serializer based on broker type if not provided
	if config.Serializer == nil {
<<<<<<< HEAD
		switch config.Type {
		case Redis:
			config.Serializer = json.NewSerializer()
		case RabbitMQ:
			config.Serializer = sneakers.NewSerializer()
		default:
			config.Serializer = json.NewSerializer()
		}
=======
		config.Serializer = resque.NewSerializer()
>>>>>>> 9b31255a
	}

	switch config.Type {
	case Redis:
		opts := redis.DefaultOptions()
		opts.URI = config.URI
		opts.Namespace = config.Namespace

		// Apply custom options
		if maxConn, ok := config.Options["maxConnections"].(int); ok {
			opts.MaxConnections = maxConn
		}
		if useTLS, ok := config.Options["useTLS"].(bool); ok {
			opts.UseTLS = useTLS
		}

		return redis.NewBroker(opts, config.Serializer), nil

	case RabbitMQ:
		opts := rabbitmq.DefaultOptions()
		opts.URI = config.URI

		// Apply custom options
		if prefetch, ok := config.Options["prefetchCount"].(int); ok {
			opts.PrefetchCount = prefetch
		}
		if exchange, ok := config.Options["exchange"].(string); ok {
			opts.Exchange = exchange
		}
		if exchangeType, ok := config.Options["exchangeType"].(string); ok {
			opts.ExchangeType = exchangeType
		}

		return rabbitmq.NewBroker(opts, config.Serializer), nil

	case SQS:
		return nil, fmt.Errorf("SQS broker not implemented yet")
	case Kafka:
		return nil, fmt.Errorf("Kafka broker not implemented yet")
	case Memory:
		return nil, fmt.Errorf("Memory broker not implemented yet")
	default:
		return nil, fmt.Errorf("unknown broker type: %s", config.Type)
	}
}<|MERGE_RESOLUTION|>--- conflicted
+++ resolved
@@ -6,12 +6,8 @@
 	"github.com/benmanns/goworker/pkg/brokers/rabbitmq"
 	"github.com/benmanns/goworker/pkg/brokers/redis"
 	"github.com/benmanns/goworker/pkg/interfaces"
-<<<<<<< HEAD
-	"github.com/benmanns/goworker/pkg/serializers/json"
 	"github.com/benmanns/goworker/pkg/serializers/sneakers"
-=======
 	"github.com/benmanns/goworker/pkg/serializers/resque"
->>>>>>> 9b31255a
 )
 
 // BrokerType represents the type of broker
@@ -43,18 +39,14 @@
 func NewBroker(config Config) (interfaces.Broker, error) {
 	// Default serializer based on broker type if not provided
 	if config.Serializer == nil {
-<<<<<<< HEAD
 		switch config.Type {
 		case Redis:
-			config.Serializer = json.NewSerializer()
+			config.Serializer = resque.NewSerializer()
 		case RabbitMQ:
 			config.Serializer = sneakers.NewSerializer()
 		default:
 			config.Serializer = json.NewSerializer()
 		}
-=======
-		config.Serializer = resque.NewSerializer()
->>>>>>> 9b31255a
 	}
 
 	switch config.Type {
